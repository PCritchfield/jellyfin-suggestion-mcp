# Jellyfin MCP Recommendation Server

## Overview
This is an MCP server that connects to a Jellyfin media server and exposes read-only tools/resources to an LLM agent for conversational media recommendations.

**Talk to Claude about your media library naturally:**
- *"Find me some good 90s comedies under 2 hours"*
- *"What should I watch next?"*
- *"I'm in the mood for something dark and funny"*
- *"What's new in my library?"*

It implements the contract defined in [`jellyfin-mcp.spec.yaml`](./jellyfin-mcp.spec.yaml).

---

## 📖 Table of Contents

### 🚀 Getting Started
- **[Quick Start](#-quick-start)** - Choose your installation method
  - [NPX Installation (Recommended)](#npx-installation-recommended) - End users, quick testing
  - [Local Development Setup](#local-development-setup) - Developers, contributors
  - [Secure Configuration](#secure-configuration) - Security-conscious users
  - [Quick Troubleshooting](#quick-troubleshooting) - Common issues and solutions

### 🔒 Security & Authentication
- **[Security Best Practices](#-security-best-practices)** - Comprehensive security guidance
  - [Core Security Principles](#core-security-principles) - Critical security warnings
  - [Security Considerations & Threat Model](#-security-considerations--threat-model) - Risk assessment
  - [Security Checklist](#-security-checklist) - 8-item actionable checklist
  - [Token Management](#-token-management) - Creation, rotation, and storage
  - [Production Security](#-production-security) - Enterprise deployment guidance
  - [Security Monitoring](#-security-monitoring) - Threat detection and red flags

### 🔧 Development & Contribution Guide
- **[Development & Contribution](#-development--contribution)** - Complete developer guide
  - [Quick Development Setup](#quick-development-setup) - Get started in 5 minutes
  - [Development Commands](#development-commands) - Testing, quality, building
  - [Project Architecture](#project-architecture) - Technical foundation
  - [Code Quality Standards](#code-quality-standards) - Automated quality assurance
  - [Development Workflow](#development-workflow) - CI/CD and branching
  - [Contributing Guidelines](#contributing-guidelines) - Step-by-step contribution process
  - [Task Automation](#task-automation) - Complete task reference

### 📚 Reference & Tools
- **[Available Tools](#available-tools)** - Media and authentication tools
- **[Documentation](#-documentation)** - Additional documentation files

---

## 🚀 Quick Start

### Choose Your Path

**🎈 Just Want to Try It?** → [NPX Installation](#npx-installation-recommended)
**🔧 Local Development?** → [Local Development Setup](#local-development-setup)
**🔒 Need Maximum Security?** → [Secure Configuration Guide](#secure-configuration)

---

### NPX Installation (Recommended)

**Perfect for:** End users, quick testing, production deployments

**Prerequisites:**
- Node.js v20+ installed
- Jellyfin server running and accessible
- Claude Desktop app installed

**Setup (2 minutes):**

1. **Add to Claude Desktop config** (`claude_desktop_config.json`):

   ```json
   {
     "mcpServers": {
       "jellyfin": {
         "command": "npx",
         "args": ["-y", "jellyfin-suggestion-mcp@latest"],
         "env": {
           "JELLYFIN_BASE_URL": "http://your-jellyfin-server:8096"
         }
       }
     }
   }
   ```

2. **Restart Claude Desktop** completely

3. **Test it works:** In a new Claude conversation, try:

   ```text
   "What's in my Jellyfin library?"
   ```

4. **Authenticate when prompted:** The first time you use any tool, Claude will show:

   ```text
   Error: Authentication required. Please use the authenticate_user tool to sign in, then your request will be automatically retried.
   ```

   Simply tell Claude: **"Please authenticate me"** and provide your Jellyfin credentials when asked.
   **What happens next:**
   - Claude calls the `authenticate_user` tool with your username/password
   - The system generates a secure session token
   - Your original request is automatically retried
   - You see both authentication success and your requested data

   **🔒 Security Notes:**
   - Credentials are never logged or stored persistently
   - Session tokens exist only in memory during your Claude conversation
   - Each new Claude conversation requires re-authentication

**✅ Success:** You should see your library overview and be able to ask for recommendations!

**❌ Having issues?** Jump to [Quick Troubleshooting](#quick-troubleshooting)

---

### Local Development Setup

**Perfect for:** Developers, contributors, customization, advanced configuration

**Prerequisites:**

- Node.js v20+ installed
- Git installed
- Jellyfin server running and accessible
- Claude Desktop app installed

**Setup (5 minutes):**

1. **Clone and install:**

   ```bash
   git clone https://github.com/PCritchfield/jellyfin-suggestion-mcp.git
   cd jellyfin-suggestion-mcp
   yarn install
   # OR: task install
   ```

2. **Configure environment:**

   ```bash
   cp .env.example .env
   # Edit .env with your Jellyfin server details
   ```

   **Choose your authentication method:**

   **Option A: Interactive Authentication (Recommended)**

   ```env
   # .env file - minimal configuration
   JELLYFIN_BASE_URL=http://your-jellyfin-server:8096
   ```

   You'll authenticate with username/password when Claude asks.

<<<<<<< HEAD
   **Option B: Environment Username/Password**

   ```env
   # .env file - username/password authentication
   JELLYFIN_BASE_URL=http://your-jellyfin-server:8096
   JELLYFIN_USERNAME=your-jellyfin-username
   JELLYFIN_PASSWORD=your-jellyfin-password
   JELLYFIN_PROTOCOL=https  # Optional: http or https (defaults to https)
   ```

   **Option C: Pre-configured Token**
=======
   **Option B: Pre-configured Token**
>>>>>>> df49e890

   ```env
   # .env file - token-based authentication
   JELLYFIN_BASE_URL=http://your-jellyfin-server:8096
   JELLYFIN_USER_ID=your-user-id-guid-here
   JELLYFIN_TOKEN=your-api-token-here
   ```

   **How to get API tokens:**
   1. Run `yarn get-users` to find your User ID
   2. Go to Jellyfin Dashboard → API Keys
   3. Create new API key named "MCP Server"
   4. Copy the token to your `.env` file

3. **Test connection:**

   ```bash
   yarn test:connection
   # OR: task test:connection
   ```

   Expected output: `✅ Jellyfin connection successful!`

   **Authentication testing:**

   ```bash
   yarn test:auth
   # Verifies both interactive and token-based authentication
   ```

4. **Add to Claude Desktop config:**

   ```json
   {
     "mcpServers": {
       "jellyfin": {
         "command": "node",
         "args": ["--import", "tsx/esm", "/full/path/to/your/project/src/index.ts"],
         "cwd": "/full/path/to/your/project",
         "env": {
           "JELLYFIN_BASE_URL": "http://your-jellyfin-server:8096"
         }
       }
     }
   }
   ```

5. **Restart Claude Desktop** and test with: `"What's in my Jellyfin library?"`

**🛠️ Development commands:**

```bash
task --list          # Show all available tasks
task dev             # Start development server with hot reload
task test            # Run all tests
task lint            # Check code quality
```

---

### Secure Configuration

**Perfect for:** Security-conscious users, shared systems, production environments

Choose your preferred security approach:

**🔐 Environment Variables (Recommended):**

*For token-based authentication:*

```bash
# Add to your shell profile (.bashrc, .zshrc, etc.)
export JELLYFIN_BASE_URL="http://your-jellyfin-server:8096"
export JELLYFIN_USER_ID="your-user-id-here"
export JELLYFIN_TOKEN="your-api-token-here"
```

<<<<<<< HEAD
*For username/password authentication:*

```bash
# Username/password environment setup
export JELLYFIN_BASE_URL="your-jellyfin-server:8096"  # Without protocol
export JELLYFIN_USERNAME="your-jellyfin-username"
export JELLYFIN_PASSWORD="your-jellyfin-password"
export JELLYFIN_PROTOCOL="https"  # Optional: http or https (defaults to https)
```

=======
>>>>>>> df49e890
*For interactive authentication:*

```bash
# Minimal environment setup
export JELLYFIN_BASE_URL="http://your-jellyfin-server:8096"
<<<<<<< HEAD
# No credentials needed - authenticate with username/password when prompted
=======
# No token needed - authenticate with username/password when prompted
>>>>>>> df49e890
```

Then use a clean Claude config without embedded credentials:

```json
{
  "mcpServers": {
    "jellyfin": {
      "command": "npx",
      "args": ["-y", "jellyfin-suggestion-mcp@latest"]
    }
  }
}
```

**📁 Local Config File:**

```bash
# Keep sensitive config separate from shared files
cp claude_desktop_config.json claude_desktop_config.local.json
# Edit local version with credentials, share the example version
```

**🔄 Authentication Method Migration:**

*From token-based to interactive:*

- Remove `JELLYFIN_USER_ID` and `JELLYFIN_TOKEN` from environment
- Keep only `JELLYFIN_BASE_URL`
- Next Claude conversation will prompt for username/password
<<<<<<< HEAD

*From interactive to username/password environment:*

- Add `JELLYFIN_USERNAME` and `JELLYFIN_PASSWORD` to environment
- Optionally set `JELLYFIN_PROTOCOL` for HTTP/HTTPS preference
- Restart Claude Desktop for automatic authentication

*From username/password to token-based:*

- Get API token from Jellyfin Dashboard → API Keys
- Replace `JELLYFIN_USERNAME` and `JELLYFIN_PASSWORD` with `JELLYFIN_USER_ID` and `JELLYFIN_TOKEN`
- Restart Claude Desktop

**🔑 API Token Setup:**

1. Go to Jellyfin Dashboard → API Keys
2. Create new API key for this application
3. Use token-based authentication instead of interactive

> 💡 **Want more security options?** See [Complete Security Guide](#-security-best-practices) below

---

### Quick Troubleshooting

=======

*From interactive to token-based:*

- Get API token from Jellyfin Dashboard → API Keys
- Add `JELLYFIN_USER_ID` and `JELLYFIN_TOKEN` to environment
- Restart Claude Desktop

**🔑 API Token Setup:**

1. Go to Jellyfin Dashboard → API Keys
2. Create new API key for this application
3. Use token-based authentication instead of interactive

> 💡 **Want more security options?** See [Complete Security Guide](#-security-best-practices) below

---

### Quick Troubleshooting

>>>>>>> df49e890
**Server won't start?**

```bash
# Check for errors
yarn build
yarn test:connection
<<<<<<< HEAD
```

**Claude can't connect?**

1. Verify server is running (`yarn dev` or `npx` process)
2. Check file paths in `claude_desktop_config.json` are absolute and correct
3. Restart Claude Desktop completely
4. Look for errors in Claude Desktop logs

**Authentication failing?**

*Connection Issues:*

``` shell
Cannot connect to Jellyfin server at http://...
```

- Verify the `JELLYFIN_BASE_URL` is correct and accessible
- Check that Jellyfin server is running and reachable
- Ensure firewall/network settings allow access

*Interactive Authentication Problems:*

``` shell
Invalid username or password
```

- Verify your Jellyfin credentials are correct
- Check that the user account is enabled in Jellyfin
- Ensure the user has permission to sign in

*Token Authentication Issues:*

``` shell
Invalid or expired token
```

- Re-authenticate using interactive method
- Check that the API token hasn't been revoked in Jellyfin Dashboard
- Verify `JELLYFIN_USER_ID` matches the token owner

*Username/Password Environment Issues:*

``` shell
Environment username/password authentication failed
```

- Verify `JELLYFIN_USERNAME` and `JELLYFIN_PASSWORD` are correct
- Check that the user account is enabled in Jellyfin
- Ensure credentials match a valid Jellyfin user account

*Protocol Configuration Issues:*

``` shell
Invalid JELLYFIN_PROTOCOL "xyz". Must be "http" or "https"
```

- Use only `http` or `https` for `JELLYFIN_PROTOCOL` (case insensitive)
- If `JELLYFIN_BASE_URL` includes protocol, it takes precedence
- Defaults to HTTPS if no protocol specified for security

**Test your authentication:**

```bash
yarn test:auth  # Tests both interactive and token-based auth
yarn test:connection  # Basic connection test
yarn tsx src/test-auth-env.ts  # Test environment variable authentication priority
yarn tsx src/test-protocol.ts  # Test protocol configuration
```

**Still stuck?** See [Quick Troubleshooting](#quick-troubleshooting) above or [open an issue](https://github.com/PCritchfield/jellyfin-suggestion-mcp/issues).

[↑ Back to Top](#-table-of-contents)

---

## 🔒 Security Best Practices

### Core Security Principles

> **⚠️ CRITICAL:** Your Jellyfin credentials should **never** be committed to version control or shared publicly.

**🛡️ Implemented Security Measures:**

- **Gitignore Protection** - Sensitive config files excluded from version control
- **Example Templates** - Placeholder configs provided for safe sharing
- **Environment Variable Support** - Server reads credentials from secure environment
- **Session Management** - Credentials stored in memory only during Claude conversations
- **No Credential Logging** - Usernames, passwords, and tokens are never logged

### 🚨 Security Considerations & Threat Model

**API Token Scope:**

- Jellyfin API tokens have **broad access** to your media server
- Consider creating a **dedicated read-only user** for this application
- Tokens can access all media and user data within granted permissions

**Network Exposure:**

- Risk increases if Jellyfin is accessible outside your local network
- Ensure proper firewall configuration if exposing Jellyfin externally
- Consider VPN access instead of direct internet exposure

**Credential Storage:**

- Claude Desktop config files may contain sensitive information
- Environment variables are more secure than embedded credentials
- Local config files should be properly protected with file permissions

### 📋 Security Checklist

Complete this checklist for secure deployment:

- [ ] **Credential Management**: Choose secure credential approach (environment variables recommended)
- [ ] **Remove Hardcoded Credentials**: No credentials in committed config files
- [ ] **Jellyfin User Permissions**: Review and minimize user permissions (consider read-only user)
- [ ] **Token Rotation Plan**: Schedule periodic API token rotation
- [ ] **Network Security**: Verify Jellyfin network exposure and firewall settings
- [ ] **File Permissions**: Secure local config files with appropriate permissions
- [ ] **Backup Security**: Ensure backups don't expose credentials
- [ ] **Team Access**: If sharing, use example configs without real credentials

### 🔄 Token Management

**Creating Secure API Tokens:**

1. **Create Dedicated User**: Consider a read-only user for MCP access
2. **Generate Token**: Jellyfin Dashboard → API Keys → Create new key
3. **Secure Storage**: Store in environment variables, not config files
4. **Regular Rotation**: Rotate tokens periodically (recommended: quarterly)

**Token Rotation Process:**

1. Generate new token in Jellyfin Dashboard
2. Update environment variables or secure config
3. Test new token with `yarn test:auth`
4. Delete old token from Jellyfin Dashboard
5. Restart Claude Desktop to use new token

### 🏭 Production Security

**For Production Deployments:**

- Use proper **secrets management systems** (HashiCorp Vault, AWS Secrets Manager, etc.)
- Implement **token rotation automation**
- Enable **audit logging** for credential access
- Use **dedicated service accounts** with minimal permissions
- Implement **network segmentation** for media server access

**Environment-Specific Considerations:**

- **Development**: Environment variables in shell profile
- **CI/CD**: Encrypted environment variables or secrets
- **Production**: Enterprise secrets management with rotation
- **Shared Systems**: User-specific credential isolation

### 🔍 Security Monitoring

**What to Monitor:**

- Failed authentication attempts
- Unusual API usage patterns
- Token usage from unexpected sources
- Network connections to Jellyfin server

**Red Flags:**

- Multiple authentication failures
- API calls outside normal usage patterns
- Connections from unexpected IP addresses
- Tokens being used simultaneously from different locations

=======
```

**Claude can't connect?**

1. Verify server is running (`yarn dev` or `npx` process)
2. Check file paths in `claude_desktop_config.json` are absolute and correct
3. Restart Claude Desktop completely
4. Look for errors in Claude Desktop logs

**Authentication failing?**

*Connection Issues:*

``` shell
Cannot connect to Jellyfin server at http://...
```

- Verify the `JELLYFIN_BASE_URL` is correct and accessible
- Check that Jellyfin server is running and reachable
- Ensure firewall/network settings allow access

*Interactive Authentication Problems:*

``` shell
Invalid username or password
```

- Verify your Jellyfin credentials are correct
- Check that the user account is enabled in Jellyfin
- Ensure the user has permission to sign in

*Token Authentication Issues:*

``` shell
Invalid or expired token
```

- Re-authenticate using interactive method
- Check that the API token hasn't been revoked in Jellyfin Dashboard
- Verify `JELLYFIN_USER_ID` matches the token owner

**Test your authentication:**

```bash
yarn test:auth  # Tests both interactive and token-based auth
yarn test:connection  # Basic connection test
```

**Still stuck?** See [Quick Troubleshooting](#quick-troubleshooting) above or [open an issue](https://github.com/PCritchfield/jellyfin-suggestion-mcp/issues).

[↑ Back to Top](#-table-of-contents)

---

## 🔒 Security Best Practices

### Core Security Principles

> **⚠️ CRITICAL:** Your Jellyfin credentials should **never** be committed to version control or shared publicly.

**🛡️ Implemented Security Measures:**

- **Gitignore Protection** - Sensitive config files excluded from version control
- **Example Templates** - Placeholder configs provided for safe sharing
- **Environment Variable Support** - Server reads credentials from secure environment
- **Session Management** - Credentials stored in memory only during Claude conversations
- **No Credential Logging** - Usernames, passwords, and tokens are never logged

### 🚨 Security Considerations & Threat Model

**API Token Scope:**

- Jellyfin API tokens have **broad access** to your media server
- Consider creating a **dedicated read-only user** for this application
- Tokens can access all media and user data within granted permissions

**Network Exposure:**

- Risk increases if Jellyfin is accessible outside your local network
- Ensure proper firewall configuration if exposing Jellyfin externally
- Consider VPN access instead of direct internet exposure

**Credential Storage:**

- Claude Desktop config files may contain sensitive information
- Environment variables are more secure than embedded credentials
- Local config files should be properly protected with file permissions

### 📋 Security Checklist

Complete this checklist for secure deployment:

- [ ] **Credential Management**: Choose secure credential approach (environment variables recommended)
- [ ] **Remove Hardcoded Credentials**: No credentials in committed config files
- [ ] **Jellyfin User Permissions**: Review and minimize user permissions (consider read-only user)
- [ ] **Token Rotation Plan**: Schedule periodic API token rotation
- [ ] **Network Security**: Verify Jellyfin network exposure and firewall settings
- [ ] **File Permissions**: Secure local config files with appropriate permissions
- [ ] **Backup Security**: Ensure backups don't expose credentials
- [ ] **Team Access**: If sharing, use example configs without real credentials

### 🔄 Token Management

**Creating Secure API Tokens:**

1. **Create Dedicated User**: Consider a read-only user for MCP access
2. **Generate Token**: Jellyfin Dashboard → API Keys → Create new key
3. **Secure Storage**: Store in environment variables, not config files
4. **Regular Rotation**: Rotate tokens periodically (recommended: quarterly)

**Token Rotation Process:**

1. Generate new token in Jellyfin Dashboard
2. Update environment variables or secure config
3. Test new token with `yarn test:auth`
4. Delete old token from Jellyfin Dashboard
5. Restart Claude Desktop to use new token

### 🏭 Production Security

**For Production Deployments:**

- Use proper **secrets management systems** (HashiCorp Vault, AWS Secrets Manager, etc.)
- Implement **token rotation automation**
- Enable **audit logging** for credential access
- Use **dedicated service accounts** with minimal permissions
- Implement **network segmentation** for media server access

**Environment-Specific Considerations:**

- **Development**: Environment variables in shell profile
- **CI/CD**: Encrypted environment variables or secrets
- **Production**: Enterprise secrets management with rotation
- **Shared Systems**: User-specific credential isolation

### 🔍 Security Monitoring

**What to Monitor:**

- Failed authentication attempts
- Unusual API usage patterns
- Token usage from unexpected sources
- Network connections to Jellyfin server

**Red Flags:**

- Multiple authentication failures
- API calls outside normal usage patterns
- Connections from unexpected IP addresses
- Tokens being used simultaneously from different locations

>>>>>>> df49e890
> 💡 **Security Questions?** Review the complete [threat model](#-security-considerations--threat-model) above or [open a security issue](https://github.com/PCritchfield/jellyfin-suggestion-mcp/security) for guidance.

[↑ Back to Top](#-table-of-contents)

---

## Available Tools

Once connected to Claude Desktop, you'll have access to these Jellyfin tools:

### Media Tools

- **📚 Library Snapshot** - Quick overview of your collection
- **🔍 Search Items** - Text and filter-based search
- **📋 List Items** - Browse by category with filters
- **📺 Next Up** - Continue watching TV shows
- **🎯 Recommend Similar** - AI-powered recommendations
- **🎬 Stream Info** - Playback capability information

### Authentication Tools

- **🔐 Authenticate User** - Sign in with username/password
- **🎫 Set Token** - Use existing API token

**Example prompts:**

- *"Find me some good 90s comedies under 2 hours"*
- *"What should I watch next?"*
- *"I'm in the mood for something dark and funny"*
- *"What's new in my library?"*

> 💡 **Need help getting started?** Jump to [Quick Start](#-quick-start) for installation instructions.

[↑ Back to Top](#-table-of-contents)

---

## 📚 Documentation

### Primary Documentation

- **[`README.md`](./README.md)** - **Complete user guide** with installation, authentication, security, and development
  - All setup procedures consolidated with progressive disclosure
  - Comprehensive security best practices embedded throughout
  - Development workflow and contribution guidelines
  - Internal navigation and cross-references for easy access

### Archived Documentation
<<<<<<< HEAD

The following files contain the original detailed documentation and remain available for reference:

- **[`SETUP.md`](./SETUP.md)** - *(Archived)* Original detailed setup guide
- **[`AUTHENTICATION.md`](./AUTHENTICATION.md)** - *(Archived)* Original authentication documentation
- **[`SECURITY.md`](./SECURITY.md)** - *(Archived)* Original security best practices
- **[`PRD.md`](./PRD.md)** - Product Requirements Document (technical specifications)

### Migration Information

> 📋 **For Existing Users**: All information from the archived files has been integrated into this README with improved organization and cross-referencing. The archived files will remain available for backward compatibility but **this README is now the primary documentation source**.
>
> 🔗 **External Links**: If you have bookmarks or external references to the archived documentation files, they will continue to work, but we recommend updating links to point to the relevant sections in this README for the best experience.

[↑ Back to Top](#-table-of-contents)

---

## 🔧 Development & Contribution

=======

The following files contain the original detailed documentation and remain available for reference:

- **[`SETUP.md`](./SETUP.md)** - *(Archived)* Original detailed setup guide
- **[`AUTHENTICATION.md`](./AUTHENTICATION.md)** - *(Archived)* Original authentication documentation
- **[`SECURITY.md`](./SECURITY.md)** - *(Archived)* Original security best practices
- **[`PRD.md`](./PRD.md)** - Product Requirements Document (technical specifications)

### Migration Information

> 📋 **For Existing Users**: All information from the archived files has been integrated into this README with improved organization and cross-referencing. The archived files will remain available for backward compatibility but **this README is now the primary documentation source**.
>
> 🔗 **External Links**: If you have bookmarks or external references to the archived documentation files, they will continue to work, but we recommend updating links to point to the relevant sections in this README for the best experience.

[↑ Back to Top](#-table-of-contents)

---

## 🔧 Development & Contribution

>>>>>>> df49e890
### Quick Development Setup

**Prerequisites:**
- Node.js v20+ installed
- Yarn package manager
- Jellyfin server for testing

**Get Started:**
```bash
git clone https://github.com/PCritchfield/jellyfin-suggestion-mcp.git
cd jellyfin-suggestion-mcp
yarn install
task setup              # Complete project setup
task dev                # Start development server with hot reload
```

---

### Development Commands

**🧪 Testing & Validation:**
```bash
# Basic testing
yarn test               # Run spec tests
yarn test:connection    # Test Jellyfin connection
yarn test:auth          # Test authentication system
yarn get-users          # List Jellyfin users

# Full validation
task ci                 # Run complete CI pipeline locally
task test:spec          # Run spec acceptance tests
<<<<<<< HEAD
```

**🔍 Code Quality:**
```bash
# Linting and formatting
yarn lint               # Run ESLint
yarn lint:fix           # Fix auto-fixable issues
yarn type-check         # TypeScript type checking
yarn security:audit     # Security audit of dependencies

# Task runner equivalents
task lint               # ESLint with TypeScript support
task lint:fix           # Auto-fix code quality issues
task type-check         # Full TypeScript validation
task audit              # Security and dependency audit
```

**🏗️ Building & Running:**
```bash
# Development
task dev                # Development server with hot reload
task build              # Compile TypeScript to JavaScript
task start              # Run compiled production server

=======
```

**🔍 Code Quality:**
```bash
# Linting and formatting
yarn lint               # Run ESLint
yarn lint:fix           # Fix auto-fixable issues
yarn type-check         # TypeScript type checking
yarn security:audit     # Security audit of dependencies

# Task runner equivalents
task lint               # ESLint with TypeScript support
task lint:fix           # Auto-fix code quality issues
task type-check         # Full TypeScript validation
task audit              # Security and dependency audit
```

**🏗️ Building & Running:**
```bash
# Development
task dev                # Development server with hot reload
task build              # Compile TypeScript to JavaScript
task start              # Run compiled production server

>>>>>>> df49e890
# Production
yarn build && yarn start    # Build and run production version
```

---
<<<<<<< HEAD

### Project Architecture

**Technical Foundation:**
- **Language**: TypeScript with strict type checking
- **Platform**: MCP 1.2+ protocol specification
- **Target**: Jellyfin 10.8+ media server compatibility
- **Performance**: < 2s response time for ≤ 24 items on ≤ 20k-item libraries

**Key Components:**
- **MCP Server Implementation** - Core server following MCP specification
- **Jellyfin Integration** - Read-only API client with authentication
- **Spec Validation** - Machine-readable `jellyfin-mcp.spec.yaml`
- **Test Harness** - Automated spec acceptance testing

=======

### Project Architecture

**Technical Foundation:**
- **Language**: TypeScript with strict type checking
- **Platform**: MCP 1.2+ protocol specification
- **Target**: Jellyfin 10.8+ media server compatibility
- **Performance**: < 2s response time for ≤ 24 items on ≤ 20k-item libraries

**Key Components:**
- **MCP Server Implementation** - Core server following MCP specification
- **Jellyfin Integration** - Read-only API client with authentication
- **Spec Validation** - Machine-readable `jellyfin-mcp.spec.yaml`
- **Test Harness** - Automated spec acceptance testing

>>>>>>> df49e890
---

### Code Quality Standards

**Automated Quality Assurance:**
- **ESLint** with TypeScript support and strict rules
- **Pre-commit hooks** for automated quality checks on commit
- **Conventional commits** for standardized commit messages
- **Semantic release** for automated versioning and changelog

**Security & Privacy:**
- **No credential logging** - Sensitive data never logged
- **Redacted URLs** - File paths and stream URLs redacted by default
- **Kid-mode respect** - Child safety policies enforced
- **Token validation** - All API tokens validated before use

---
<<<<<<< HEAD

### Development Workflow

=======

### Development Workflow

>>>>>>> df49e890
**Package Management:**
- **Yarn** as primary package manager with lockfile-based dependency management
- **Security auditing** integrated into CI/CD pipeline
- **Automated dependency updates** via Dependabot

**Branching Strategy:**
- **Trunk-based development** with `main` branch
- **All workflows** run on push/PR to `main` branch
- **Security scans** run weekly on schedule
- **No breaking changes** without major version bump

**CI/CD Pipeline:**
- **[CI Pipeline](.github/workflows/ci.yml)** - Linting, type checking, and testing
- **[Code Quality](.github/workflows/code-quality.yml)** - Advanced code analysis and documentation checks
- **[Security Scanning](.github/workflows/security.yml)** - Dependency vulnerabilities, secret scanning, and security analysis
- **[Release Automation](.github/workflows/release.yml)** - Semantic release and automated publishing

---

### Contributing Guidelines

**How to Contribute:**

1. **Fork and Clone:**
   ```bash
   git clone https://github.com/YOUR_USERNAME/jellyfin-suggestion-mcp.git
   cd jellyfin-suggestion-mcp
   ```

2. **Set Up Development Environment:**
   ```bash
   yarn install
   task setup
   task test:connection    # Verify your Jellyfin connection
   ```

3. **Create Feature Branch:**
   ```bash
   git checkout -b feature/your-feature-name
   ```

4. **Make Changes:**
   - Follow existing code style and TypeScript patterns
   - Add tests for new functionality
   - Update documentation as needed
   - Ensure all quality checks pass: `task ci`

5. **Commit Changes:**
   ```bash
   git add .
   git commit -m "feat: add your feature description"
   # Follow conventional commit format
   ```

6. **Submit Pull Request:**
   - Ensure all CI checks pass
   - Include clear description of changes
   - Reference any related issues

**Contribution Standards:**
- **Code Coverage**: Maintain or improve test coverage
- **Spec Compliance**: All spec acceptance tests must pass
- **Documentation**: Update docs for any user-facing changes
- **Compatibility**: Maintain backward compatibility unless major version
- **Performance**: Ensure changes don't degrade response times

**Success Metrics for Contributions:**
- 100% of spec tests pass in CI
- LLM-driven media requests return valid items 95%+ of the time
- Kid-mode and result caps enforced in 100% of relevant calls
- No breaking changes without major version bump

---

### Task Automation

**Available Commands:**
```bash
task --list              # Show all available tasks
task setup               # Complete project setup
task dev                 # Start development server
task test                # Run all tests
task lint                # Code quality checks
task build               # Build for production
task ci                  # Full CI pipeline locally
```

**Task Categories:**
- **Setup & Installation** - Project initialization and dependencies
- **Development** - Live development server and hot reload
- **Testing** - Unit tests, integration tests, and spec validation
- **Quality** - Linting, type checking, and security audits
- **Building** - TypeScript compilation and production builds
- **Maintenance** - Dependency updates and cleanup

> 📖 **Full Task Reference**: See [`Taskfile.yml`](./Taskfile.yml) for complete task definitions and usage

[↑ Back to Top](#-table-of-contents)<|MERGE_RESOLUTION|>--- conflicted
+++ resolved
@@ -156,7 +156,6 @@
 
    You'll authenticate with username/password when Claude asks.
 
-<<<<<<< HEAD
    **Option B: Environment Username/Password**
 
    ```env
@@ -168,9 +167,6 @@
    ```
 
    **Option C: Pre-configured Token**
-=======
-   **Option B: Pre-configured Token**
->>>>>>> df49e890
 
    ```env
    # .env file - token-based authentication
@@ -248,7 +244,6 @@
 export JELLYFIN_TOKEN="your-api-token-here"
 ```
 
-<<<<<<< HEAD
 *For username/password authentication:*
 
 ```bash
@@ -259,18 +254,13 @@
 export JELLYFIN_PROTOCOL="https"  # Optional: http or https (defaults to https)
 ```
 
-=======
->>>>>>> df49e890
 *For interactive authentication:*
 
 ```bash
 # Minimal environment setup
 export JELLYFIN_BASE_URL="http://your-jellyfin-server:8096"
-<<<<<<< HEAD
 # No credentials needed - authenticate with username/password when prompted
-=======
-# No token needed - authenticate with username/password when prompted
->>>>>>> df49e890
+
 ```
 
 Then use a clean Claude config without embedded credentials:
@@ -301,7 +291,6 @@
 - Remove `JELLYFIN_USER_ID` and `JELLYFIN_TOKEN` from environment
 - Keep only `JELLYFIN_BASE_URL`
 - Next Claude conversation will prompt for username/password
-<<<<<<< HEAD
 
 *From interactive to username/password environment:*
 
@@ -327,34 +316,12 @@
 
 ### Quick Troubleshooting
 
-=======
-
-*From interactive to token-based:*
-
-- Get API token from Jellyfin Dashboard → API Keys
-- Add `JELLYFIN_USER_ID` and `JELLYFIN_TOKEN` to environment
-- Restart Claude Desktop
-
-**🔑 API Token Setup:**
-
-1. Go to Jellyfin Dashboard → API Keys
-2. Create new API key for this application
-3. Use token-based authentication instead of interactive
-
-> 💡 **Want more security options?** See [Complete Security Guide](#-security-best-practices) below
-
----
-
-### Quick Troubleshooting
-
->>>>>>> df49e890
 **Server won't start?**
 
 ```bash
 # Check for errors
 yarn build
 yarn test:connection
-<<<<<<< HEAD
 ```
 
 **Claude can't connect?**
@@ -528,159 +495,6 @@
 - Connections from unexpected IP addresses
 - Tokens being used simultaneously from different locations
 
-=======
-```
-
-**Claude can't connect?**
-
-1. Verify server is running (`yarn dev` or `npx` process)
-2. Check file paths in `claude_desktop_config.json` are absolute and correct
-3. Restart Claude Desktop completely
-4. Look for errors in Claude Desktop logs
-
-**Authentication failing?**
-
-*Connection Issues:*
-
-``` shell
-Cannot connect to Jellyfin server at http://...
-```
-
-- Verify the `JELLYFIN_BASE_URL` is correct and accessible
-- Check that Jellyfin server is running and reachable
-- Ensure firewall/network settings allow access
-
-*Interactive Authentication Problems:*
-
-``` shell
-Invalid username or password
-```
-
-- Verify your Jellyfin credentials are correct
-- Check that the user account is enabled in Jellyfin
-- Ensure the user has permission to sign in
-
-*Token Authentication Issues:*
-
-``` shell
-Invalid or expired token
-```
-
-- Re-authenticate using interactive method
-- Check that the API token hasn't been revoked in Jellyfin Dashboard
-- Verify `JELLYFIN_USER_ID` matches the token owner
-
-**Test your authentication:**
-
-```bash
-yarn test:auth  # Tests both interactive and token-based auth
-yarn test:connection  # Basic connection test
-```
-
-**Still stuck?** See [Quick Troubleshooting](#quick-troubleshooting) above or [open an issue](https://github.com/PCritchfield/jellyfin-suggestion-mcp/issues).
-
-[↑ Back to Top](#-table-of-contents)
-
----
-
-## 🔒 Security Best Practices
-
-### Core Security Principles
-
-> **⚠️ CRITICAL:** Your Jellyfin credentials should **never** be committed to version control or shared publicly.
-
-**🛡️ Implemented Security Measures:**
-
-- **Gitignore Protection** - Sensitive config files excluded from version control
-- **Example Templates** - Placeholder configs provided for safe sharing
-- **Environment Variable Support** - Server reads credentials from secure environment
-- **Session Management** - Credentials stored in memory only during Claude conversations
-- **No Credential Logging** - Usernames, passwords, and tokens are never logged
-
-### 🚨 Security Considerations & Threat Model
-
-**API Token Scope:**
-
-- Jellyfin API tokens have **broad access** to your media server
-- Consider creating a **dedicated read-only user** for this application
-- Tokens can access all media and user data within granted permissions
-
-**Network Exposure:**
-
-- Risk increases if Jellyfin is accessible outside your local network
-- Ensure proper firewall configuration if exposing Jellyfin externally
-- Consider VPN access instead of direct internet exposure
-
-**Credential Storage:**
-
-- Claude Desktop config files may contain sensitive information
-- Environment variables are more secure than embedded credentials
-- Local config files should be properly protected with file permissions
-
-### 📋 Security Checklist
-
-Complete this checklist for secure deployment:
-
-- [ ] **Credential Management**: Choose secure credential approach (environment variables recommended)
-- [ ] **Remove Hardcoded Credentials**: No credentials in committed config files
-- [ ] **Jellyfin User Permissions**: Review and minimize user permissions (consider read-only user)
-- [ ] **Token Rotation Plan**: Schedule periodic API token rotation
-- [ ] **Network Security**: Verify Jellyfin network exposure and firewall settings
-- [ ] **File Permissions**: Secure local config files with appropriate permissions
-- [ ] **Backup Security**: Ensure backups don't expose credentials
-- [ ] **Team Access**: If sharing, use example configs without real credentials
-
-### 🔄 Token Management
-
-**Creating Secure API Tokens:**
-
-1. **Create Dedicated User**: Consider a read-only user for MCP access
-2. **Generate Token**: Jellyfin Dashboard → API Keys → Create new key
-3. **Secure Storage**: Store in environment variables, not config files
-4. **Regular Rotation**: Rotate tokens periodically (recommended: quarterly)
-
-**Token Rotation Process:**
-
-1. Generate new token in Jellyfin Dashboard
-2. Update environment variables or secure config
-3. Test new token with `yarn test:auth`
-4. Delete old token from Jellyfin Dashboard
-5. Restart Claude Desktop to use new token
-
-### 🏭 Production Security
-
-**For Production Deployments:**
-
-- Use proper **secrets management systems** (HashiCorp Vault, AWS Secrets Manager, etc.)
-- Implement **token rotation automation**
-- Enable **audit logging** for credential access
-- Use **dedicated service accounts** with minimal permissions
-- Implement **network segmentation** for media server access
-
-**Environment-Specific Considerations:**
-
-- **Development**: Environment variables in shell profile
-- **CI/CD**: Encrypted environment variables or secrets
-- **Production**: Enterprise secrets management with rotation
-- **Shared Systems**: User-specific credential isolation
-
-### 🔍 Security Monitoring
-
-**What to Monitor:**
-
-- Failed authentication attempts
-- Unusual API usage patterns
-- Token usage from unexpected sources
-- Network connections to Jellyfin server
-
-**Red Flags:**
-
-- Multiple authentication failures
-- API calls outside normal usage patterns
-- Connections from unexpected IP addresses
-- Tokens being used simultaneously from different locations
-
->>>>>>> df49e890
 > 💡 **Security Questions?** Review the complete [threat model](#-security-considerations--threat-model) above or [open a security issue](https://github.com/PCritchfield/jellyfin-suggestion-mcp/security) for guidance.
 
 [↑ Back to Top](#-table-of-contents)
@@ -729,7 +543,6 @@
   - Internal navigation and cross-references for easy access
 
 ### Archived Documentation
-<<<<<<< HEAD
 
 The following files contain the original detailed documentation and remain available for reference:
 
@@ -750,28 +563,6 @@
 
 ## 🔧 Development & Contribution
 
-=======
-
-The following files contain the original detailed documentation and remain available for reference:
-
-- **[`SETUP.md`](./SETUP.md)** - *(Archived)* Original detailed setup guide
-- **[`AUTHENTICATION.md`](./AUTHENTICATION.md)** - *(Archived)* Original authentication documentation
-- **[`SECURITY.md`](./SECURITY.md)** - *(Archived)* Original security best practices
-- **[`PRD.md`](./PRD.md)** - Product Requirements Document (technical specifications)
-
-### Migration Information
-
-> 📋 **For Existing Users**: All information from the archived files has been integrated into this README with improved organization and cross-referencing. The archived files will remain available for backward compatibility but **this README is now the primary documentation source**.
->
-> 🔗 **External Links**: If you have bookmarks or external references to the archived documentation files, they will continue to work, but we recommend updating links to point to the relevant sections in this README for the best experience.
-
-[↑ Back to Top](#-table-of-contents)
-
----
-
-## 🔧 Development & Contribution
-
->>>>>>> df49e890
 ### Quick Development Setup
 
 **Prerequisites:**
@@ -803,7 +594,6 @@
 # Full validation
 task ci                 # Run complete CI pipeline locally
 task test:spec          # Run spec acceptance tests
-<<<<<<< HEAD
 ```
 
 **🔍 Code Quality:**
@@ -828,38 +618,11 @@
 task build              # Compile TypeScript to JavaScript
 task start              # Run compiled production server
 
-=======
-```
-
-**🔍 Code Quality:**
-```bash
-# Linting and formatting
-yarn lint               # Run ESLint
-yarn lint:fix           # Fix auto-fixable issues
-yarn type-check         # TypeScript type checking
-yarn security:audit     # Security audit of dependencies
-
-# Task runner equivalents
-task lint               # ESLint with TypeScript support
-task lint:fix           # Auto-fix code quality issues
-task type-check         # Full TypeScript validation
-task audit              # Security and dependency audit
-```
-
-**🏗️ Building & Running:**
-```bash
-# Development
-task dev                # Development server with hot reload
-task build              # Compile TypeScript to JavaScript
-task start              # Run compiled production server
-
->>>>>>> df49e890
 # Production
 yarn build && yarn start    # Build and run production version
 ```
 
 ---
-<<<<<<< HEAD
 
 ### Project Architecture
 
@@ -874,24 +637,6 @@
 - **Jellyfin Integration** - Read-only API client with authentication
 - **Spec Validation** - Machine-readable `jellyfin-mcp.spec.yaml`
 - **Test Harness** - Automated spec acceptance testing
-
-=======
-
-### Project Architecture
-
-**Technical Foundation:**
-- **Language**: TypeScript with strict type checking
-- **Platform**: MCP 1.2+ protocol specification
-- **Target**: Jellyfin 10.8+ media server compatibility
-- **Performance**: < 2s response time for ≤ 24 items on ≤ 20k-item libraries
-
-**Key Components:**
-- **MCP Server Implementation** - Core server following MCP specification
-- **Jellyfin Integration** - Read-only API client with authentication
-- **Spec Validation** - Machine-readable `jellyfin-mcp.spec.yaml`
-- **Test Harness** - Automated spec acceptance testing
-
->>>>>>> df49e890
 ---
 
 ### Code Quality Standards
@@ -909,15 +654,9 @@
 - **Token validation** - All API tokens validated before use
 
 ---
-<<<<<<< HEAD
 
 ### Development Workflow
 
-=======
-
-### Development Workflow
-
->>>>>>> df49e890
 **Package Management:**
 - **Yarn** as primary package manager with lockfile-based dependency management
 - **Security auditing** integrated into CI/CD pipeline
